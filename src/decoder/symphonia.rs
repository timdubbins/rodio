--- conflicted
+++ resolved
@@ -218,13 +218,7 @@
             self.current_frame_offset = 0;
         }
 
-<<<<<<< HEAD
-        // ref: https://github.com/RustAudio/rodio/pull/487
         let sample = *self.buffer.samples().get(self.current_frame_offset)?;
-        // let sample = self.buffer.samples()[self.current_frame_offset];
-=======
-        let sample = *self.buffer.samples().get(self.current_frame_offset)?;
->>>>>>> 57f2a3ca
         self.current_frame_offset += 1;
 
         Some(sample)
